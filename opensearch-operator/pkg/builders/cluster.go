--- conflicted
+++ resolved
@@ -18,27 +18,7 @@
 func NewSTSForNodePool(cr *opsterv1.OpenSearchCluster, node opsterv1.NodePool, volumes []corev1.Volume, volumeMounts []corev1.VolumeMount) sts.StatefulSet {
 	disk := fmt.Sprint(node.DiskSize)
 
-<<<<<<< HEAD
 	availableRoles := []string{
-=======
-	//disk := fmt.Sprint(cr.Spec.Masters.DiskSize)
-
-	rolesMap := map[string]string{
-		"master": "",
-		"data":   "",
-		//"data_content":          "",
-		//"data_hot":              "",
-		//"data_warm":             "",
-		//"data_cold":             "",
-		//"data_frozen":           "",
-		"ingest": "",
-		//"ml":                    "",
-		//"remote_cluster_client": "",
-		//"transform":             "",
-	}
-
-	rolesSlice := []string{
->>>>>>> 7ee91523
 		"master",
 		"data",
 		//"data_content",
@@ -154,56 +134,9 @@
 									Value: jvm,
 								},
 								{
-<<<<<<< HEAD
 									Name:  "node.roles",
 									Value: strings.Join(selectedRoles, ","),
 								},
-=======
-									Name:      "node.ingest",
-									Value:     rolesMap["ingest"],
-									ValueFrom: nil,
-								},
-								//{
-								//	Name:      "node.remote_cluster_client",
-								//	Value:     rolesMap["remote_cluster_client"],
-								//	ValueFrom: nil,
-								//},
-								//{
-								//	Name:      "node.data_content",
-								//	Value:     rolesMap["data_content"],
-								//	ValueFrom: nil,
-								//},
-								//{
-								//	Name:      "node.data_hot",
-								//	Value:     rolesMap["data_hot"],
-								//	ValueFrom: nil,
-								//},
-								//{
-								//	Name:      "node.data_warm",
-								//	Value:     rolesMap["data_warm"],
-								//	ValueFrom: nil,
-								//},
-								//{
-								//	Name:      "node.data_cold",
-								//	Value:     rolesMap["data_cold"],
-								//	ValueFrom: nil,
-								//},
-								//{
-								//	Name:      "node.data_frozen",
-								//	Value:     rolesMap["data_frozen"],
-								//	ValueFrom: nil,
-								//},
-								//{
-								//	Name:      "node.ml",
-								//	Value:     rolesMap["ml"],
-								//	ValueFrom: nil,
-								//},
-								//{
-								//	Name:      "node.transform",
-								//	Value:     rolesMap["transform"],
-								//	ValueFrom: nil,
-								//},
->>>>>>> 7ee91523
 							},
 
 							Name:  cr.Name,
