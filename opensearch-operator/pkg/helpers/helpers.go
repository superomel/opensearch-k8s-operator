package helpers

import (
	"context"
	"errors"
	"fmt"
	"reflect"
	"sort"
	"time"

	batchv1 "k8s.io/api/batch/v1"
	policyv1 "k8s.io/api/policy/v1"
	"k8s.io/apimachinery/pkg/types"

	version "github.com/hashicorp/go-version"
	"github.com/samber/lo"
	appsv1 "k8s.io/api/apps/v1"
	corev1 "k8s.io/api/core/v1"
	metav1 "k8s.io/apimachinery/pkg/apis/meta/v1"
	"k8s.io/apimachinery/pkg/labels"
	"k8s.io/apimachinery/pkg/selection"
	opsterv1 "opensearch.opster.io/api/v1"
	"sigs.k8s.io/controller-runtime/pkg/client"
)

const (
	stsUpdateWaitTime = 30
	updateStepTime    = 3

	stsRevisionLabel = "controller-revision-hash"
)

func ContainsString(slice []string, s string) bool {
	for _, item := range slice {
		if item == s {
			return true
		}
	}
	return false

}

func GetField(v *appsv1.StatefulSetSpec, field string) interface{} {

	r := reflect.ValueOf(v)
	f := reflect.Indirect(r).FieldByName(field).Interface()
	return f
}

func RemoveIt(ss opsterv1.ComponentStatus, ssSlice []opsterv1.ComponentStatus) []opsterv1.ComponentStatus {
	for idx, v := range ssSlice {
		if ComponentStatusEqual(v, ss) {
			return append(ssSlice[0:idx], ssSlice[idx+1:]...)
		}
	}
	return ssSlice
}
func Replace(remove opsterv1.ComponentStatus, add opsterv1.ComponentStatus, ssSlice []opsterv1.ComponentStatus) []opsterv1.ComponentStatus {
	removedSlice := RemoveIt(remove, ssSlice)
	fullSliced := append(removedSlice, add)
	return fullSliced
}

func ComponentStatusEqual(left opsterv1.ComponentStatus, right opsterv1.ComponentStatus) bool {
	return left.Component == right.Component && left.Description == right.Description && left.Status == right.Status
}

func FindFirstPartial(
	arr []opsterv1.ComponentStatus,
	item opsterv1.ComponentStatus,
	predicator func(opsterv1.ComponentStatus, opsterv1.ComponentStatus) (opsterv1.ComponentStatus, bool),
) (opsterv1.ComponentStatus, bool) {
	for i := 0; i < len(arr); i++ {
		itemInArr, found := predicator(arr[i], item)
		if found {
			return itemInArr, found
		}
	}
	return item, false
}

func FindByPath(obj interface{}, keys []string) (interface{}, bool) {
	mobj, ok := obj.(map[string]interface{})
	if !ok {
		return nil, false
	}
	for i := 0; i < len(keys)-1; i++ {
		if currentVal, found := mobj[keys[i]]; found {
			subPath, ok := currentVal.(map[string]interface{})
			if !ok {
				return nil, false
			}
			mobj = subPath
		}
	}
	val, ok := mobj[keys[len(keys)-1]]
	return val, ok
}

func UsernameAndPassword(ctx context.Context, k8sClient client.Client, cr *opsterv1.OpenSearchCluster) (string, string, error) {
	if cr.Spec.Security != nil && cr.Spec.Security.Config != nil && cr.Spec.Security.Config.AdminCredentialsSecret.Name != "" {
		// Read credentials from secret
		credentialsSecret := corev1.Secret{}
		if err := k8sClient.Get(ctx, client.ObjectKey{Name: cr.Spec.Security.Config.AdminCredentialsSecret.Name, Namespace: cr.Namespace}, &credentialsSecret); err != nil {
			return "", "", err
		}
		username, usernameExists := credentialsSecret.Data["username"]
		password, passwordExists := credentialsSecret.Data["password"]
		if !usernameExists || !passwordExists {
			return "", "", errors.New("username or password field missing")
		}
		return string(username), string(password), nil
	} else {
		// Use default demo credentials
		return "admin", "admin", nil
	}
}

func GetByDescriptionAndGroup(left opsterv1.ComponentStatus, right opsterv1.ComponentStatus) (opsterv1.ComponentStatus, bool) {
	if left.Description == right.Description && left.Component == right.Component {
		return left, true
	}
	return right, false
}

func GetByComponent(left opsterv1.ComponentStatus, right opsterv1.ComponentStatus) (opsterv1.ComponentStatus, bool) {
	if left.Component == right.Component {
		return left, true
	}
	return right, false
}

func MergeConfigs(left map[string]string, right map[string]string) map[string]string {
	if left == nil {
		return right
	}
	for k, v := range right {
		left[k] = v
	}
	return left
}

// Return the keys of the input map in sorted order
// Can be used if you want to iterate over a map but have a stable order
func SortedKeys(input map[string]string) []string {
	keys := make([]string, 0, len(input))
	for key := range input {
		keys = append(keys, key)
	}
	sort.Strings(keys)
	return keys
}

func ResolveClusterManagerRole(ver string) string {
	masterRole := "master"
	osVer, err := version.NewVersion(ver)

	clusterManagerVer, _ := version.NewVersion("2.0.0")
	if err == nil && osVer.GreaterThanOrEqual(clusterManagerVer) {
		masterRole = "cluster_manager"
	}
	return masterRole
}

// Map any cluster roles that have changed between major OpenSearch versions
func MapClusterRole(role string, ver string) string {
	osVer, err := version.NewVersion(ver)
	if err != nil {
		return role
	}
	clusterManagerVer, _ := version.NewVersion("2.0.0")
	is2XVersion := osVer.GreaterThanOrEqual(clusterManagerVer)
	if role == "master" && is2XVersion {
		return "cluster_manager"
	} else if role == "cluster_manager" && !is2XVersion {
		return "master"
	} else {
		return role
	}
}

func MapClusterRoles(roles []string, version string) []string {
	mapped_roles := []string{}
	for _, role := range roles {
		mapped_roles = append(mapped_roles, MapClusterRole(role, version))
	}
	return mapped_roles
}

// Get leftSlice strings not in rightSlice
func DiffSlice(leftSlice, rightSlice []string) []string {
	//diff := []string{}
	var diff []string

	for _, leftSliceString := range leftSlice {
		if !ContainsString(rightSlice, leftSliceString) {
			diff = append(diff, leftSliceString)
		}
	}
	return diff
}

// Count the number of pods running and ready and not terminating for a given nodePool
func CountRunningPodsForNodePool(ctx context.Context, k8sClient client.Client, cr *opsterv1.OpenSearchCluster, nodePool *opsterv1.NodePool) (int, error) {
	// Constrict selector from labels
	clusterReq, err := labels.NewRequirement(ClusterLabel, selection.Equals, []string{cr.ObjectMeta.Name})
	if err != nil {
		return 0, err
	}
	componentReq, err := labels.NewRequirement(NodePoolLabel, selection.Equals, []string{nodePool.Component})
	if err != nil {
		return 0, err
	}
	selector := labels.NewSelector()
	selector = selector.Add(*clusterReq, *componentReq)
	// List pods matching selector
	list := corev1.PodList{}
	if err := k8sClient.List(ctx, &list, &client.ListOptions{LabelSelector: selector}); err != nil {
		return 0, err
	}
	// Count pods that are ready
	var numReadyPods = 0
	for _, pod := range list.Items {
		// If DeletionTimestamp is set the pod is terminating
		var podReady = pod.ObjectMeta.DeletionTimestamp == nil
		// Count the pod as not ready if one of its containers is not running or not ready
		for _, container := range pod.Status.ContainerStatuses {
			if !container.Ready || container.State.Running == nil {
				podReady = false
			}
		}
		if podReady {
			numReadyPods += 1
		}
	}
	return numReadyPods, nil
}

// Count the number of PVCs created for the given NodePool
func CountPVCsForNodePool(ctx context.Context, k8sClient client.Client, cr *opsterv1.OpenSearchCluster, nodePool *opsterv1.NodePool) (int, error) {
	clusterReq, err := labels.NewRequirement(ClusterLabel, selection.Equals, []string{cr.ObjectMeta.Name})
	if err != nil {
		return 0, err
	}
	componentReq, err := labels.NewRequirement(NodePoolLabel, selection.Equals, []string{nodePool.Component})
	if err != nil {
		return 0, err
	}
	selector := labels.NewSelector()
	selector = selector.Add(*clusterReq, *componentReq)
	list := corev1.PersistentVolumeClaimList{}
	if err := k8sClient.List(ctx, &list, &client.ListOptions{LabelSelector: selector}); err != nil {
		return 0, err
	}
	return len(list.Items), nil
}

// Delete a STS with cascade=orphan and wait until it is actually deleted from the kubernetes API
func WaitForSTSDelete(ctx context.Context, k8sClient client.Client, obj *appsv1.StatefulSet) error {
	opts := client.DeleteOptions{}
	client.PropagationPolicy(metav1.DeletePropagationOrphan).ApplyToDelete(&opts)
	if err := k8sClient.Delete(ctx, obj, &opts); err != nil {
		return err
	}
	for i := 1; i <= stsUpdateWaitTime/updateStepTime; i++ {
		existing := appsv1.StatefulSet{}
		err := k8sClient.Get(ctx, client.ObjectKeyFromObject(obj), &existing)
		if err != nil {
			return nil
		}
		time.Sleep(time.Second * updateStepTime)
	}
	return fmt.Errorf("failed to delete STS")
}

// Wait for max 30s until a STS has at least the given number of replicas
func WaitForSTSReplicas(ctx context.Context, k8sClient client.Client, obj *appsv1.StatefulSet, replicas int32) error {
	for i := 1; i <= stsUpdateWaitTime/updateStepTime; i++ {
		existing := appsv1.StatefulSet{}
		err := k8sClient.Get(ctx, client.ObjectKeyFromObject(obj), &existing)
		if err == nil {
			if existing.Status.Replicas >= replicas {
				return nil
			}
		}
		time.Sleep(time.Second * updateStepTime)
	}
	return fmt.Errorf("failed to wait for replicas")
}

// Wait for max 30s until a STS has a normal status (CurrentRevision != "")
func WaitForSTSStatus(ctx context.Context, k8sClient client.Client, obj *appsv1.StatefulSet) (*appsv1.StatefulSet, error) {
	for i := 1; i <= stsUpdateWaitTime/updateStepTime; i++ {
		existing := appsv1.StatefulSet{}
		err := k8sClient.Get(ctx, client.ObjectKeyFromObject(obj), &existing)
		if err == nil {
			if existing.Status.CurrentRevision != "" {
				return &existing, nil
			}
		}
		time.Sleep(time.Second * updateStepTime)
	}
	return nil, fmt.Errorf("failed to wait for STS")
}

// GetSTSForNodePool returns the corresponding sts for a given nodePool and cluster name
func GetSTSForNodePool(ctx context.Context, k8sClient client.Client, nodePool opsterv1.NodePool, clusterName, clusterNamespace string) (*appsv1.StatefulSet, error) {
	sts := &appsv1.StatefulSet{}
	stsName := clusterName + "-" + nodePool.Component

	err := k8sClient.Get(ctx, types.NamespacedName{Name: stsName, Namespace: clusterNamespace}, sts)

	return sts, err
}

// DeleteSTSForNodePool deletes the sts for the corresponding nodePool
func DeleteSTSForNodePool(ctx context.Context, k8sClient client.Client, nodePool opsterv1.NodePool, clusterName, clusterNamespace string) error {

	sts, err := GetSTSForNodePool(ctx, k8sClient, nodePool, clusterName, clusterNamespace)
	if err != nil {
		return err
	}

	opts := client.DeleteOptions{}
	// Add this so pods of the sts are deleted as well, otherwise they would remain as orphaned pods
	client.PropagationPolicy(metav1.DeletePropagationForeground).ApplyToDelete(&opts)

	err = k8sClient.Delete(ctx, sts, &opts)

	return err
}

// DeleteSecurityUpdateJob deletes the securityconfig update job
func DeleteSecurityUpdateJob(ctx context.Context, k8sClient client.Client, clusterName, clusterNamespace string) error {
	jobName := clusterName + "-securityconfig-update"
	job := batchv1.Job{}
	err := k8sClient.Get(ctx, client.ObjectKey{Name: jobName, Namespace: clusterNamespace}, &job)

	if err != nil {
		return err
	}

	opts := client.DeleteOptions{}
	// Add this so pods of the job are deleted as well, otherwise they would remain as orphaned pods
	client.PropagationPolicy(metav1.DeletePropagationForeground).ApplyToDelete(&opts)
	err = k8sClient.Delete(ctx, &job, &opts)

	return err
}

func HasDataRole(nodePool *opsterv1.NodePool) bool {
	return ContainsString(nodePool.Roles, "data")
}

func HasManagerRole(nodePool *opsterv1.NodePool) bool {
	return ContainsString(nodePool.Roles, "master") || ContainsString(nodePool.Roles, "cluster_manager")
}

func RemoveDuplicateStrings(strSlice []string) []string {
	allKeys := make(map[string]bool)
	list := []string{}
	for _, item := range strSlice {
		if _, value := allKeys[item]; !value {
			allKeys[item] = true
			list = append(list, item)
		}
	}
	return list
}

// Compares whether v1 is LessThan v2
func CompareVersions(v1 string, v2 string) bool {
	ver1, err := version.NewVersion(v1)
	ver2, _ := version.NewVersion(v2)
	return err == nil && ver1.LessThan(ver2)
}

func ComposePDB(cr *opsterv1.OpenSearchCluster, nodepool *opsterv1.NodePool) policyv1.PodDisruptionBudget {
	matchLabels := map[string]string{
		ClusterLabel:  cr.Name,
		NodePoolLabel: nodepool.Component,
	}
	newpdb := policyv1.PodDisruptionBudget{
		ObjectMeta: metav1.ObjectMeta{
			Name:      cr.Name + "-" + nodepool.Component + "-pdb",
			Namespace: cr.Namespace,
		},
		Spec: policyv1.PodDisruptionBudgetSpec{
			MinAvailable:   nodepool.Pdb.MinAvailable,
			MaxUnavailable: nodepool.Pdb.MaxUnavailable,
			Selector: &metav1.LabelSelector{
				MatchLabels: matchLabels,
			},
		},
	}
	return newpdb
}

func CalculateJvmHeapSize(nodePool *opsterv1.NodePool) string {
	jvmHeapSizeTemplate := "-Xmx%s -Xms%s"

	if nodePool.Jvm == "" {
		memoryLimit := nodePool.Resources.Requests.Memory()

		// Memory request is not present
		if memoryLimit.IsZero() {
			return fmt.Sprintf(jvmHeapSizeTemplate, "512M", "512M")
		}

		// Set Java Heap size to half of the node pool memory size
		megabytes := float64((memoryLimit.Value() / 2) / 1024.0 / 1024.0)

		heapSize := fmt.Sprintf("%vM", megabytes)
		return fmt.Sprintf(jvmHeapSizeTemplate, heapSize, heapSize)
	}

	return nodePool.Jvm
}

func UpgradeInProgress(status opsterv1.ClusterStatus) bool {
	componentStatus := opsterv1.ComponentStatus{
		Component: "Upgrader",
	}
	_, found := FindFirstPartial(status.ComponentsStatus, componentStatus, GetByComponent)
	return found
}
func ReplicaHostName(currentSts appsv1.StatefulSet, repNum int32) string {
	return fmt.Sprintf("%s-%d", currentSts.ObjectMeta.Name, repNum)
}

func WorkingPodForRollingRestart(ctx context.Context, k8sClient client.Client, sts *appsv1.StatefulSet) (string, error) {
	// If there are potentially mixed revisions we need to check each pod
	podWithOlderRevision, err := GetPodWithOlderRevision(ctx, k8sClient, sts)
	if err != nil {
		return "", err
	}
	if podWithOlderRevision != nil {
		return podWithOlderRevision.Name, nil
	}
	return "", errors.New("unable to calculate the working pod for rolling restart")
}

// DeleteStuckPodWithOlderRevision deletes the crashed pod only if there is any update in StatefulSet.
func DeleteStuckPodWithOlderRevision(ctx context.Context, k8sClient client.Client, sts *appsv1.StatefulSet) error {
	podWithOlderRevision, err := GetPodWithOlderRevision(ctx, k8sClient, sts)
	if err != nil {
		return err
	}
	if podWithOlderRevision != nil {
		for _, container := range podWithOlderRevision.Status.ContainerStatuses {
			// If any container is getting crashed, restart it by deleting the pod so that new update in sts can take place.
			if !container.Ready && container.State.Waiting != nil && container.State.Waiting.Reason == "CrashLoopBackOff" {
				return k8sClient.Delete(ctx, &corev1.Pod{
					ObjectMeta: metav1.ObjectMeta{
						Name:      podWithOlderRevision.Name,
						Namespace: sts.Namespace,
					},
				})
			}
		}
	}
	return nil
}

// GetPodWithOlderRevision fetches the pod that is not having the updated revision.
func GetPodWithOlderRevision(ctx context.Context, k8sClient client.Client, sts *appsv1.StatefulSet) (*corev1.Pod, error) {
	for i := int32(0); i < lo.FromPtrOr(sts.Spec.Replicas, 1); i++ {
		podName := ReplicaHostName(*sts, i)
		pod := &corev1.Pod{}
		if err := k8sClient.Get(ctx, types.NamespacedName{Name: podName, Namespace: sts.Namespace}, pod); err != nil {
			return nil, err
		}
		podRevision, ok := pod.Labels[stsRevisionLabel]
		if !ok {
			return nil, fmt.Errorf("pod %s has no revision label", podName)
		}
		if podRevision != sts.Status.UpdateRevision {
			return pod, nil
		}
	}
<<<<<<< HEAD
	return "", errors.New("unable to calculate the working pod for rolling restart")
}

// DeleteOSDDeployment deletes the OSD deployment along with all its pods
func DeleteOSDDeployment(ctx context.Context, k8sClient client.Client, clusterName, clusterNamespace string) error {
	deploy := appsv1.Deployment{
		ObjectMeta: metav1.ObjectMeta{
			Name:      clusterName + "-dashboards",
			Namespace: clusterNamespace,
		},
	}
	opts := client.DeleteOptions{}
	// Add this so pods of the job are deleted as well, otherwise they would remain as orphaned pods
	client.PropagationPolicy(metav1.DeletePropagationForeground).ApplyToDelete(&opts)
	err := k8sClient.Delete(ctx, &deploy, &opts)

	return err
=======
	return nil, nil
>>>>>>> d7ed7248
}<|MERGE_RESOLUTION|>--- conflicted
+++ resolved
@@ -478,8 +478,7 @@
 			return pod, nil
 		}
 	}
-<<<<<<< HEAD
-	return "", errors.New("unable to calculate the working pod for rolling restart")
+	return nil, nil
 }
 
 // DeleteOSDDeployment deletes the OSD deployment along with all its pods
@@ -496,7 +495,4 @@
 	err := k8sClient.Delete(ctx, &deploy, &opts)
 
 	return err
-=======
-	return nil, nil
->>>>>>> d7ed7248
 }