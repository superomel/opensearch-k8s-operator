//go:build !ignore_autogenerated
// +build !ignore_autogenerated

/*
Copyright 2021.

Licensed under the Apache License, Version 2.0 (the "License");
you may not use this file except in compliance with the License.
You may obtain a copy of the License at

    http://www.apache.org/licenses/LICENSE-2.0

Unless required by applicable law or agreed to in writing, software
distributed under the License is distributed on an "AS IS" BASIS,
WITHOUT WARRANTIES OR CONDITIONS OF ANY KIND, either express or implied.
See the License for the specific language governing permissions and
limitations under the License.
*/

// Code generated by controller-gen. DO NOT EDIT.

package v1

import (
	corev1 "k8s.io/api/core/v1"
	runtime "k8s.io/apimachinery/pkg/runtime"
	"k8s.io/apimachinery/pkg/types"
)

// DeepCopyInto is an autogenerated deepcopy function, copying the receiver, writing into out. in must be non-nil.
func (in *AdditionalVolume) DeepCopyInto(out *AdditionalVolume) {
	*out = *in
	if in.Secret != nil {
		in, out := &in.Secret, &out.Secret
		*out = new(corev1.SecretVolumeSource)
		(*in).DeepCopyInto(*out)
	}
	if in.ConfigMap != nil {
		in, out := &in.ConfigMap, &out.ConfigMap
		*out = new(corev1.ConfigMapVolumeSource)
		(*in).DeepCopyInto(*out)
	}
}

// DeepCopy is an autogenerated deepcopy function, copying the receiver, creating a new AdditionalVolume.
func (in *AdditionalVolume) DeepCopy() *AdditionalVolume {
	if in == nil {
		return nil
	}
	out := new(AdditionalVolume)
	in.DeepCopyInto(out)
	return out
}

// DeepCopyInto is an autogenerated deepcopy function, copying the receiver, writing into out. in must be non-nil.
func (in *BootstrapConfig) DeepCopyInto(out *BootstrapConfig) {
	*out = *in
	in.Resources.DeepCopyInto(&out.Resources)
	if in.Tolerations != nil {
		in, out := &in.Tolerations, &out.Tolerations
		*out = make([]corev1.Toleration, len(*in))
		for i := range *in {
			(*in)[i].DeepCopyInto(&(*out)[i])
		}
	}
	if in.NodeSelector != nil {
		in, out := &in.NodeSelector, &out.NodeSelector
		*out = make(map[string]string, len(*in))
		for key, val := range *in {
			(*out)[key] = val
		}
	}
	if in.Affinity != nil {
		in, out := &in.Affinity, &out.Affinity
		*out = new(corev1.Affinity)
		(*in).DeepCopyInto(*out)
	}
	if in.AdditionalConfig != nil {
		in, out := &in.AdditionalConfig, &out.AdditionalConfig
		*out = make(map[string]string, len(*in))
		for key, val := range *in {
			(*out)[key] = val
		}
	}
}

// DeepCopy is an autogenerated deepcopy function, copying the receiver, creating a new BootstrapConfig.
func (in *BootstrapConfig) DeepCopy() *BootstrapConfig {
	if in == nil {
		return nil
	}
	out := new(BootstrapConfig)
	in.DeepCopyInto(out)
	return out
}

// DeepCopyInto is an autogenerated deepcopy function, copying the receiver, writing into out. in must be non-nil.
func (in *ClusterSpec) DeepCopyInto(out *ClusterSpec) {
	*out = *in
	in.General.DeepCopyInto(&out.General)
	out.ConfMgmt = in.ConfMgmt
	in.Bootstrap.DeepCopyInto(&out.Bootstrap)
	in.Dashboards.DeepCopyInto(&out.Dashboards)
	if in.Security != nil {
		in, out := &in.Security, &out.Security
		*out = new(Security)
		(*in).DeepCopyInto(*out)
	}
	if in.NodePools != nil {
		in, out := &in.NodePools, &out.NodePools
		*out = make([]NodePool, len(*in))
		for i := range *in {
			(*in)[i].DeepCopyInto(&(*out)[i])
		}
	}
	in.InitHelper.DeepCopyInto(&out.InitHelper)
}

// DeepCopy is an autogenerated deepcopy function, copying the receiver, creating a new ClusterSpec.
func (in *ClusterSpec) DeepCopy() *ClusterSpec {
	if in == nil {
		return nil
	}
	out := new(ClusterSpec)
	in.DeepCopyInto(out)
	return out
}

// DeepCopyInto is an autogenerated deepcopy function, copying the receiver, writing into out. in must be non-nil.
func (in *ClusterStatus) DeepCopyInto(out *ClusterStatus) {
	*out = *in
	if in.ComponentsStatus != nil {
		in, out := &in.ComponentsStatus, &out.ComponentsStatus
		*out = make([]ComponentStatus, len(*in))
		copy(*out, *in)
	}
}

// DeepCopy is an autogenerated deepcopy function, copying the receiver, creating a new ClusterStatus.
func (in *ClusterStatus) DeepCopy() *ClusterStatus {
	if in == nil {
		return nil
	}
	out := new(ClusterStatus)
	in.DeepCopyInto(out)
	return out
}

// DeepCopyInto is an autogenerated deepcopy function, copying the receiver, writing into out. in must be non-nil.
func (in *ComponentStatus) DeepCopyInto(out *ComponentStatus) {
	*out = *in
}

// DeepCopy is an autogenerated deepcopy function, copying the receiver, creating a new ComponentStatus.
func (in *ComponentStatus) DeepCopy() *ComponentStatus {
	if in == nil {
		return nil
	}
	out := new(ComponentStatus)
	in.DeepCopyInto(out)
	return out
}

// DeepCopyInto is an autogenerated deepcopy function, copying the receiver, writing into out. in must be non-nil.
func (in *ConfMgmt) DeepCopyInto(out *ConfMgmt) {
	*out = *in
}

// DeepCopy is an autogenerated deepcopy function, copying the receiver, creating a new ConfMgmt.
func (in *ConfMgmt) DeepCopy() *ConfMgmt {
	if in == nil {
		return nil
	}
	out := new(ConfMgmt)
	in.DeepCopyInto(out)
	return out
}

// DeepCopyInto is an autogenerated deepcopy function, copying the receiver, writing into out. in must be non-nil.
func (in *DashboardsConfig) DeepCopyInto(out *DashboardsConfig) {
	*out = *in
	if in.ImageSpec != nil {
		in, out := &in.ImageSpec, &out.ImageSpec
		*out = new(ImageSpec)
		(*in).DeepCopyInto(*out)
	}
	in.Resources.DeepCopyInto(&out.Resources)
	if in.Tls != nil {
		in, out := &in.Tls, &out.Tls
		*out = new(DashboardsTlsConfig)
		**out = **in
	}
	if in.AdditionalConfig != nil {
		in, out := &in.AdditionalConfig, &out.AdditionalConfig
		*out = make(map[string]string, len(*in))
		for key, val := range *in {
			(*out)[key] = val
		}
	}
	out.OpensearchCredentialsSecret = in.OpensearchCredentialsSecret
	if in.Env != nil {
		in, out := &in.Env, &out.Env
		*out = make([]corev1.EnvVar, len(*in))
		for i := range *in {
			(*in)[i].DeepCopyInto(&(*out)[i])
		}
	}
	if in.AdditionalVolumes != nil {
		in, out := &in.AdditionalVolumes, &out.AdditionalVolumes
		*out = make([]AdditionalVolume, len(*in))
		for i := range *in {
			(*in)[i].DeepCopyInto(&(*out)[i])
		}
	}
	if in.Tolerations != nil {
		in, out := &in.Tolerations, &out.Tolerations
		*out = make([]corev1.Toleration, len(*in))
		for i := range *in {
			(*in)[i].DeepCopyInto(&(*out)[i])
		}
	}
	if in.NodeSelector != nil {
		in, out := &in.NodeSelector, &out.NodeSelector
		*out = make(map[string]string, len(*in))
		for key, val := range *in {
			(*out)[key] = val
		}
	}
	if in.Affinity != nil {
		in, out := &in.Affinity, &out.Affinity
		*out = new(corev1.Affinity)
		(*in).DeepCopyInto(*out)
	}
	if in.Labels != nil {
		in, out := &in.Labels, &out.Labels
		*out = make(map[string]string, len(*in))
		for key, val := range *in {
			(*out)[key] = val
		}
	}
	if in.Annotations != nil {
		in, out := &in.Annotations, &out.Annotations
		*out = make(map[string]string, len(*in))
		for key, val := range *in {
			(*out)[key] = val
		}
	}
	in.Service.DeepCopyInto(&out.Service)
	if in.PluginsList != nil {
		in, out := &in.PluginsList, &out.PluginsList
		*out = make([]string, len(*in))
		copy(*out, *in)
	}
	if in.PodSecurityContext != nil {
		in, out := &in.PodSecurityContext, &out.PodSecurityContext
		*out = new(corev1.PodSecurityContext)
		(*in).DeepCopyInto(*out)
	}
	if in.SecurityContext != nil {
		in, out := &in.SecurityContext, &out.SecurityContext
		*out = new(corev1.SecurityContext)
		(*in).DeepCopyInto(*out)
	}
}

// DeepCopy is an autogenerated deepcopy function, copying the receiver, creating a new DashboardsConfig.
func (in *DashboardsConfig) DeepCopy() *DashboardsConfig {
	if in == nil {
		return nil
	}
	out := new(DashboardsConfig)
	in.DeepCopyInto(out)
	return out
}

// DeepCopyInto is an autogenerated deepcopy function, copying the receiver, writing into out. in must be non-nil.
func (in *DashboardsServiceSpec) DeepCopyInto(out *DashboardsServiceSpec) {
	*out = *in
	if in.LoadBalancerSourceRanges != nil {
		in, out := &in.LoadBalancerSourceRanges, &out.LoadBalancerSourceRanges
		*out = make([]string, len(*in))
		copy(*out, *in)
	}
}

// DeepCopy is an autogenerated deepcopy function, copying the receiver, creating a new DashboardsServiceSpec.
func (in *DashboardsServiceSpec) DeepCopy() *DashboardsServiceSpec {
	if in == nil {
		return nil
	}
	out := new(DashboardsServiceSpec)
	in.DeepCopyInto(out)
	return out
}

// DeepCopyInto is an autogenerated deepcopy function, copying the receiver, writing into out. in must be non-nil.
func (in *DashboardsTlsConfig) DeepCopyInto(out *DashboardsTlsConfig) {
	*out = *in
	out.TlsCertificateConfig = in.TlsCertificateConfig
}

// DeepCopy is an autogenerated deepcopy function, copying the receiver, creating a new DashboardsTlsConfig.
func (in *DashboardsTlsConfig) DeepCopy() *DashboardsTlsConfig {
	if in == nil {
		return nil
	}
	out := new(DashboardsTlsConfig)
	in.DeepCopyInto(out)
	return out
}

// DeepCopyInto is an autogenerated deepcopy function, copying the receiver, writing into out. in must be non-nil.
func (in *GeneralConfig) DeepCopyInto(out *GeneralConfig) {
	*out = *in
	if in.ImageSpec != nil {
		in, out := &in.ImageSpec, &out.ImageSpec
		*out = new(ImageSpec)
		(*in).DeepCopyInto(*out)
	}
	if in.DefaultRepo != nil {
		in, out := &in.DefaultRepo, &out.DefaultRepo
		*out = new(string)
		**out = **in
	}
	if in.AdditionalConfig != nil {
		in, out := &in.AdditionalConfig, &out.AdditionalConfig
		*out = make(map[string]string, len(*in))
		for key, val := range *in {
			(*out)[key] = val
		}
	}
	if in.PluginsList != nil {
		in, out := &in.PluginsList, &out.PluginsList
		*out = make([]string, len(*in))
		copy(*out, *in)
	}
	if in.AdditionalVolumes != nil {
		in, out := &in.AdditionalVolumes, &out.AdditionalVolumes
		*out = make([]AdditionalVolume, len(*in))
		for i := range *in {
			(*in)[i].DeepCopyInto(&(*out)[i])
		}
	}
	if in.Keystore != nil {
		in, out := &in.Keystore, &out.Keystore
		*out = make([]KeystoreValue, len(*in))
		for i := range *in {
			(*in)[i].DeepCopyInto(&(*out)[i])
		}
	}
<<<<<<< HEAD
	if in.SnapshotRepositories != nil {
		in, out := &in.SnapshotRepositories, &out.SnapshotRepositories
		*out = make([]SnapshotRepoConfig, len(*in))
		for i := range *in {
			(*in)[i].DeepCopyInto(&(*out)[i])
		}
=======
	if in.PodSecurityContext != nil {
		in, out := &in.PodSecurityContext, &out.PodSecurityContext
		*out = new(corev1.PodSecurityContext)
		(*in).DeepCopyInto(*out)
	}
	if in.SecurityContext != nil {
		in, out := &in.SecurityContext, &out.SecurityContext
		*out = new(corev1.SecurityContext)
		(*in).DeepCopyInto(*out)
>>>>>>> 4fdcd2ae
	}
}

// DeepCopy is an autogenerated deepcopy function, copying the receiver, creating a new GeneralConfig.
func (in *GeneralConfig) DeepCopy() *GeneralConfig {
	if in == nil {
		return nil
	}
	out := new(GeneralConfig)
	in.DeepCopyInto(out)
	return out
}

// DeepCopyInto is an autogenerated deepcopy function, copying the receiver, writing into out. in must be non-nil.
func (in *ImageSpec) DeepCopyInto(out *ImageSpec) {
	*out = *in
	if in.Image != nil {
		in, out := &in.Image, &out.Image
		*out = new(string)
		**out = **in
	}
	if in.ImagePullPolicy != nil {
		in, out := &in.ImagePullPolicy, &out.ImagePullPolicy
		*out = new(corev1.PullPolicy)
		**out = **in
	}
	if in.ImagePullSecrets != nil {
		in, out := &in.ImagePullSecrets, &out.ImagePullSecrets
		*out = make([]corev1.LocalObjectReference, len(*in))
		copy(*out, *in)
	}
}

// DeepCopy is an autogenerated deepcopy function, copying the receiver, creating a new ImageSpec.
func (in *ImageSpec) DeepCopy() *ImageSpec {
	if in == nil {
		return nil
	}
	out := new(ImageSpec)
	in.DeepCopyInto(out)
	return out
}

// DeepCopyInto is an autogenerated deepcopy function, copying the receiver, writing into out. in must be non-nil.
func (in *IndexPermissionSpec) DeepCopyInto(out *IndexPermissionSpec) {
	*out = *in
	if in.IndexPatterns != nil {
		in, out := &in.IndexPatterns, &out.IndexPatterns
		*out = make([]string, len(*in))
		copy(*out, *in)
	}
	if in.FieldLevelSecurity != nil {
		in, out := &in.FieldLevelSecurity, &out.FieldLevelSecurity
		*out = make([]string, len(*in))
		copy(*out, *in)
	}
	if in.AllowedActions != nil {
		in, out := &in.AllowedActions, &out.AllowedActions
		*out = make([]string, len(*in))
		copy(*out, *in)
	}
}

// DeepCopy is an autogenerated deepcopy function, copying the receiver, creating a new IndexPermissionSpec.
func (in *IndexPermissionSpec) DeepCopy() *IndexPermissionSpec {
	if in == nil {
		return nil
	}
	out := new(IndexPermissionSpec)
	in.DeepCopyInto(out)
	return out
}

// DeepCopyInto is an autogenerated deepcopy function, copying the receiver, writing into out. in must be non-nil.
func (in *InitHelperConfig) DeepCopyInto(out *InitHelperConfig) {
	*out = *in
	if in.ImageSpec != nil {
		in, out := &in.ImageSpec, &out.ImageSpec
		*out = new(ImageSpec)
		(*in).DeepCopyInto(*out)
	}
	if in.Version != nil {
		in, out := &in.Version, &out.Version
		*out = new(string)
		**out = **in
	}
}

// DeepCopy is an autogenerated deepcopy function, copying the receiver, creating a new InitHelperConfig.
func (in *InitHelperConfig) DeepCopy() *InitHelperConfig {
	if in == nil {
		return nil
	}
	out := new(InitHelperConfig)
	in.DeepCopyInto(out)
	return out
}

// DeepCopyInto is an autogenerated deepcopy function, copying the receiver, writing into out. in must be non-nil.
func (in *KeystoreValue) DeepCopyInto(out *KeystoreValue) {
	*out = *in
	out.Secret = in.Secret
	if in.KeyMappings != nil {
		in, out := &in.KeyMappings, &out.KeyMappings
		*out = make(map[string]string, len(*in))
		for key, val := range *in {
			(*out)[key] = val
		}
	}
}

// DeepCopy is an autogenerated deepcopy function, copying the receiver, creating a new KeystoreValue.
func (in *KeystoreValue) DeepCopy() *KeystoreValue {
	if in == nil {
		return nil
	}
	out := new(KeystoreValue)
	in.DeepCopyInto(out)
	return out
}

// DeepCopyInto is an autogenerated deepcopy function, copying the receiver, writing into out. in must be non-nil.
func (in *NodePool) DeepCopyInto(out *NodePool) {
	*out = *in
	in.Resources.DeepCopyInto(&out.Resources)
	if in.Roles != nil {
		in, out := &in.Roles, &out.Roles
		*out = make([]string, len(*in))
		copy(*out, *in)
	}
	if in.Tolerations != nil {
		in, out := &in.Tolerations, &out.Tolerations
		*out = make([]corev1.Toleration, len(*in))
		for i := range *in {
			(*in)[i].DeepCopyInto(&(*out)[i])
		}
	}
	if in.NodeSelector != nil {
		in, out := &in.NodeSelector, &out.NodeSelector
		*out = make(map[string]string, len(*in))
		for key, val := range *in {
			(*out)[key] = val
		}
	}
	if in.Affinity != nil {
		in, out := &in.Affinity, &out.Affinity
		*out = new(corev1.Affinity)
		(*in).DeepCopyInto(*out)
	}
	if in.TopologySpreadConstraints != nil {
		in, out := &in.TopologySpreadConstraints, &out.TopologySpreadConstraints
		*out = make([]corev1.TopologySpreadConstraint, len(*in))
		for i := range *in {
			(*in)[i].DeepCopyInto(&(*out)[i])
		}
	}
	if in.Persistence != nil {
		in, out := &in.Persistence, &out.Persistence
		*out = new(PersistenceConfig)
		(*in).DeepCopyInto(*out)
	}
	if in.AdditionalConfig != nil {
		in, out := &in.AdditionalConfig, &out.AdditionalConfig
		*out = make(map[string]string, len(*in))
		for key, val := range *in {
			(*out)[key] = val
		}
	}
	if in.Labels != nil {
		in, out := &in.Labels, &out.Labels
		*out = make(map[string]string, len(*in))
		for key, val := range *in {
			(*out)[key] = val
		}
	}
	if in.Annotations != nil {
		in, out := &in.Annotations, &out.Annotations
		*out = make(map[string]string, len(*in))
		for key, val := range *in {
			(*out)[key] = val
		}
	}
	if in.Env != nil {
		in, out := &in.Env, &out.Env
		*out = make([]corev1.EnvVar, len(*in))
		for i := range *in {
			(*in)[i].DeepCopyInto(&(*out)[i])
		}
	}
}

// DeepCopy is an autogenerated deepcopy function, copying the receiver, creating a new NodePool.
func (in *NodePool) DeepCopy() *NodePool {
	if in == nil {
		return nil
	}
	out := new(NodePool)
	in.DeepCopyInto(out)
	return out
}

// DeepCopyInto is an autogenerated deepcopy function, copying the receiver, writing into out. in must be non-nil.
func (in *OpenSearchCluster) DeepCopyInto(out *OpenSearchCluster) {
	*out = *in
	out.TypeMeta = in.TypeMeta
	in.ObjectMeta.DeepCopyInto(&out.ObjectMeta)
	in.Spec.DeepCopyInto(&out.Spec)
	in.Status.DeepCopyInto(&out.Status)
}

// DeepCopy is an autogenerated deepcopy function, copying the receiver, creating a new OpenSearchCluster.
func (in *OpenSearchCluster) DeepCopy() *OpenSearchCluster {
	if in == nil {
		return nil
	}
	out := new(OpenSearchCluster)
	in.DeepCopyInto(out)
	return out
}

// DeepCopyObject is an autogenerated deepcopy function, copying the receiver, creating a new runtime.Object.
func (in *OpenSearchCluster) DeepCopyObject() runtime.Object {
	if c := in.DeepCopy(); c != nil {
		return c
	}
	return nil
}

// DeepCopyInto is an autogenerated deepcopy function, copying the receiver, writing into out. in must be non-nil.
func (in *OpenSearchClusterList) DeepCopyInto(out *OpenSearchClusterList) {
	*out = *in
	out.TypeMeta = in.TypeMeta
	in.ListMeta.DeepCopyInto(&out.ListMeta)
	if in.Items != nil {
		in, out := &in.Items, &out.Items
		*out = make([]OpenSearchCluster, len(*in))
		for i := range *in {
			(*in)[i].DeepCopyInto(&(*out)[i])
		}
	}
}

// DeepCopy is an autogenerated deepcopy function, copying the receiver, creating a new OpenSearchClusterList.
func (in *OpenSearchClusterList) DeepCopy() *OpenSearchClusterList {
	if in == nil {
		return nil
	}
	out := new(OpenSearchClusterList)
	in.DeepCopyInto(out)
	return out
}

// DeepCopyObject is an autogenerated deepcopy function, copying the receiver, creating a new runtime.Object.
func (in *OpenSearchClusterList) DeepCopyObject() runtime.Object {
	if c := in.DeepCopy(); c != nil {
		return c
	}
	return nil
}

// DeepCopyInto is an autogenerated deepcopy function, copying the receiver, writing into out. in must be non-nil.
func (in *OpensearchClusterSelector) DeepCopyInto(out *OpensearchClusterSelector) {
	*out = *in
}

// DeepCopy is an autogenerated deepcopy function, copying the receiver, creating a new OpensearchClusterSelector.
func (in *OpensearchClusterSelector) DeepCopy() *OpensearchClusterSelector {
	if in == nil {
		return nil
	}
	out := new(OpensearchClusterSelector)
	in.DeepCopyInto(out)
	return out
}

// DeepCopyInto is an autogenerated deepcopy function, copying the receiver, writing into out. in must be non-nil.
func (in *OpensearchRole) DeepCopyInto(out *OpensearchRole) {
	*out = *in
	out.TypeMeta = in.TypeMeta
	in.ObjectMeta.DeepCopyInto(&out.ObjectMeta)
	in.Spec.DeepCopyInto(&out.Spec)
	in.Status.DeepCopyInto(&out.Status)
}

// DeepCopy is an autogenerated deepcopy function, copying the receiver, creating a new OpensearchRole.
func (in *OpensearchRole) DeepCopy() *OpensearchRole {
	if in == nil {
		return nil
	}
	out := new(OpensearchRole)
	in.DeepCopyInto(out)
	return out
}

// DeepCopyObject is an autogenerated deepcopy function, copying the receiver, creating a new runtime.Object.
func (in *OpensearchRole) DeepCopyObject() runtime.Object {
	if c := in.DeepCopy(); c != nil {
		return c
	}
	return nil
}

// DeepCopyInto is an autogenerated deepcopy function, copying the receiver, writing into out. in must be non-nil.
func (in *OpensearchRoleList) DeepCopyInto(out *OpensearchRoleList) {
	*out = *in
	out.TypeMeta = in.TypeMeta
	in.ListMeta.DeepCopyInto(&out.ListMeta)
	if in.Items != nil {
		in, out := &in.Items, &out.Items
		*out = make([]OpensearchRole, len(*in))
		for i := range *in {
			(*in)[i].DeepCopyInto(&(*out)[i])
		}
	}
}

// DeepCopy is an autogenerated deepcopy function, copying the receiver, creating a new OpensearchRoleList.
func (in *OpensearchRoleList) DeepCopy() *OpensearchRoleList {
	if in == nil {
		return nil
	}
	out := new(OpensearchRoleList)
	in.DeepCopyInto(out)
	return out
}

// DeepCopyObject is an autogenerated deepcopy function, copying the receiver, creating a new runtime.Object.
func (in *OpensearchRoleList) DeepCopyObject() runtime.Object {
	if c := in.DeepCopy(); c != nil {
		return c
	}
	return nil
}

// DeepCopyInto is an autogenerated deepcopy function, copying the receiver, writing into out. in must be non-nil.
func (in *OpensearchRoleSpec) DeepCopyInto(out *OpensearchRoleSpec) {
	*out = *in
	out.OpensearchRef = in.OpensearchRef
	if in.ClusterPermissions != nil {
		in, out := &in.ClusterPermissions, &out.ClusterPermissions
		*out = make([]string, len(*in))
		copy(*out, *in)
	}
	if in.IndexPermissions != nil {
		in, out := &in.IndexPermissions, &out.IndexPermissions
		*out = make([]IndexPermissionSpec, len(*in))
		for i := range *in {
			(*in)[i].DeepCopyInto(&(*out)[i])
		}
	}
	if in.TenantPermissions != nil {
		in, out := &in.TenantPermissions, &out.TenantPermissions
		*out = make([]TenantPermissionsSpec, len(*in))
		for i := range *in {
			(*in)[i].DeepCopyInto(&(*out)[i])
		}
	}
}

// DeepCopy is an autogenerated deepcopy function, copying the receiver, creating a new OpensearchRoleSpec.
func (in *OpensearchRoleSpec) DeepCopy() *OpensearchRoleSpec {
	if in == nil {
		return nil
	}
	out := new(OpensearchRoleSpec)
	in.DeepCopyInto(out)
	return out
}

// DeepCopyInto is an autogenerated deepcopy function, copying the receiver, writing into out. in must be non-nil.
func (in *OpensearchRoleStatus) DeepCopyInto(out *OpensearchRoleStatus) {
	*out = *in
	if in.ExistingRole != nil {
		in, out := &in.ExistingRole, &out.ExistingRole
		*out = new(bool)
		**out = **in
	}
	if in.ManagedCluster != nil {
		in, out := &in.ManagedCluster, &out.ManagedCluster
		*out = new(types.UID)
		**out = **in
	}
}

// DeepCopy is an autogenerated deepcopy function, copying the receiver, creating a new OpensearchRoleStatus.
func (in *OpensearchRoleStatus) DeepCopy() *OpensearchRoleStatus {
	if in == nil {
		return nil
	}
	out := new(OpensearchRoleStatus)
	in.DeepCopyInto(out)
	return out
}

// DeepCopyInto is an autogenerated deepcopy function, copying the receiver, writing into out. in must be non-nil.
func (in *OpensearchUser) DeepCopyInto(out *OpensearchUser) {
	*out = *in
	out.TypeMeta = in.TypeMeta
	in.ObjectMeta.DeepCopyInto(&out.ObjectMeta)
	in.Spec.DeepCopyInto(&out.Spec)
	in.Status.DeepCopyInto(&out.Status)
}

// DeepCopy is an autogenerated deepcopy function, copying the receiver, creating a new OpensearchUser.
func (in *OpensearchUser) DeepCopy() *OpensearchUser {
	if in == nil {
		return nil
	}
	out := new(OpensearchUser)
	in.DeepCopyInto(out)
	return out
}

// DeepCopyObject is an autogenerated deepcopy function, copying the receiver, creating a new runtime.Object.
func (in *OpensearchUser) DeepCopyObject() runtime.Object {
	if c := in.DeepCopy(); c != nil {
		return c
	}
	return nil
}

// DeepCopyInto is an autogenerated deepcopy function, copying the receiver, writing into out. in must be non-nil.
func (in *OpensearchUserList) DeepCopyInto(out *OpensearchUserList) {
	*out = *in
	out.TypeMeta = in.TypeMeta
	in.ListMeta.DeepCopyInto(&out.ListMeta)
	if in.Items != nil {
		in, out := &in.Items, &out.Items
		*out = make([]OpensearchUser, len(*in))
		for i := range *in {
			(*in)[i].DeepCopyInto(&(*out)[i])
		}
	}
}

// DeepCopy is an autogenerated deepcopy function, copying the receiver, creating a new OpensearchUserList.
func (in *OpensearchUserList) DeepCopy() *OpensearchUserList {
	if in == nil {
		return nil
	}
	out := new(OpensearchUserList)
	in.DeepCopyInto(out)
	return out
}

// DeepCopyObject is an autogenerated deepcopy function, copying the receiver, creating a new runtime.Object.
func (in *OpensearchUserList) DeepCopyObject() runtime.Object {
	if c := in.DeepCopy(); c != nil {
		return c
	}
	return nil
}

// DeepCopyInto is an autogenerated deepcopy function, copying the receiver, writing into out. in must be non-nil.
func (in *OpensearchUserRoleBinding) DeepCopyInto(out *OpensearchUserRoleBinding) {
	*out = *in
	out.TypeMeta = in.TypeMeta
	in.ObjectMeta.DeepCopyInto(&out.ObjectMeta)
	in.Spec.DeepCopyInto(&out.Spec)
	in.Status.DeepCopyInto(&out.Status)
}

// DeepCopy is an autogenerated deepcopy function, copying the receiver, creating a new OpensearchUserRoleBinding.
func (in *OpensearchUserRoleBinding) DeepCopy() *OpensearchUserRoleBinding {
	if in == nil {
		return nil
	}
	out := new(OpensearchUserRoleBinding)
	in.DeepCopyInto(out)
	return out
}

// DeepCopyObject is an autogenerated deepcopy function, copying the receiver, creating a new runtime.Object.
func (in *OpensearchUserRoleBinding) DeepCopyObject() runtime.Object {
	if c := in.DeepCopy(); c != nil {
		return c
	}
	return nil
}

// DeepCopyInto is an autogenerated deepcopy function, copying the receiver, writing into out. in must be non-nil.
func (in *OpensearchUserRoleBindingList) DeepCopyInto(out *OpensearchUserRoleBindingList) {
	*out = *in
	out.TypeMeta = in.TypeMeta
	in.ListMeta.DeepCopyInto(&out.ListMeta)
	if in.Items != nil {
		in, out := &in.Items, &out.Items
		*out = make([]OpensearchUserRoleBinding, len(*in))
		for i := range *in {
			(*in)[i].DeepCopyInto(&(*out)[i])
		}
	}
}

// DeepCopy is an autogenerated deepcopy function, copying the receiver, creating a new OpensearchUserRoleBindingList.
func (in *OpensearchUserRoleBindingList) DeepCopy() *OpensearchUserRoleBindingList {
	if in == nil {
		return nil
	}
	out := new(OpensearchUserRoleBindingList)
	in.DeepCopyInto(out)
	return out
}

// DeepCopyObject is an autogenerated deepcopy function, copying the receiver, creating a new runtime.Object.
func (in *OpensearchUserRoleBindingList) DeepCopyObject() runtime.Object {
	if c := in.DeepCopy(); c != nil {
		return c
	}
	return nil
}

// DeepCopyInto is an autogenerated deepcopy function, copying the receiver, writing into out. in must be non-nil.
func (in *OpensearchUserRoleBindingSpec) DeepCopyInto(out *OpensearchUserRoleBindingSpec) {
	*out = *in
	out.OpensearchRef = in.OpensearchRef
	if in.Roles != nil {
		in, out := &in.Roles, &out.Roles
		*out = make([]string, len(*in))
		copy(*out, *in)
	}
	if in.Users != nil {
		in, out := &in.Users, &out.Users
		*out = make([]string, len(*in))
		copy(*out, *in)
	}
	if in.BackendRoles != nil {
		in, out := &in.BackendRoles, &out.BackendRoles
		*out = make([]string, len(*in))
		copy(*out, *in)
	}
}

// DeepCopy is an autogenerated deepcopy function, copying the receiver, creating a new OpensearchUserRoleBindingSpec.
func (in *OpensearchUserRoleBindingSpec) DeepCopy() *OpensearchUserRoleBindingSpec {
	if in == nil {
		return nil
	}
	out := new(OpensearchUserRoleBindingSpec)
	in.DeepCopyInto(out)
	return out
}

// DeepCopyInto is an autogenerated deepcopy function, copying the receiver, writing into out. in must be non-nil.
func (in *OpensearchUserRoleBindingStatus) DeepCopyInto(out *OpensearchUserRoleBindingStatus) {
	*out = *in
	if in.ManagedCluster != nil {
		in, out := &in.ManagedCluster, &out.ManagedCluster
		*out = new(types.UID)
		**out = **in
	}
	if in.ProvisionedRoles != nil {
		in, out := &in.ProvisionedRoles, &out.ProvisionedRoles
		*out = make([]string, len(*in))
		copy(*out, *in)
	}
	if in.ProvisionedUsers != nil {
		in, out := &in.ProvisionedUsers, &out.ProvisionedUsers
		*out = make([]string, len(*in))
		copy(*out, *in)
	}
	if in.ProvisionedBackendRoles != nil {
		in, out := &in.ProvisionedBackendRoles, &out.ProvisionedBackendRoles
		*out = make([]string, len(*in))
		copy(*out, *in)
	}
}

// DeepCopy is an autogenerated deepcopy function, copying the receiver, creating a new OpensearchUserRoleBindingStatus.
func (in *OpensearchUserRoleBindingStatus) DeepCopy() *OpensearchUserRoleBindingStatus {
	if in == nil {
		return nil
	}
	out := new(OpensearchUserRoleBindingStatus)
	in.DeepCopyInto(out)
	return out
}

// DeepCopyInto is an autogenerated deepcopy function, copying the receiver, writing into out. in must be non-nil.
func (in *OpensearchUserSpec) DeepCopyInto(out *OpensearchUserSpec) {
	*out = *in
	out.OpensearchRef = in.OpensearchRef
	in.PasswordFrom.DeepCopyInto(&out.PasswordFrom)
	if in.OpendistroSecurityRoles != nil {
		in, out := &in.OpendistroSecurityRoles, &out.OpendistroSecurityRoles
		*out = make([]string, len(*in))
		copy(*out, *in)
	}
	if in.BackendRoles != nil {
		in, out := &in.BackendRoles, &out.BackendRoles
		*out = make([]string, len(*in))
		copy(*out, *in)
	}
	if in.Attributes != nil {
		in, out := &in.Attributes, &out.Attributes
		*out = make(map[string]string, len(*in))
		for key, val := range *in {
			(*out)[key] = val
		}
	}
}

// DeepCopy is an autogenerated deepcopy function, copying the receiver, creating a new OpensearchUserSpec.
func (in *OpensearchUserSpec) DeepCopy() *OpensearchUserSpec {
	if in == nil {
		return nil
	}
	out := new(OpensearchUserSpec)
	in.DeepCopyInto(out)
	return out
}

// DeepCopyInto is an autogenerated deepcopy function, copying the receiver, writing into out. in must be non-nil.
func (in *OpensearchUserStatus) DeepCopyInto(out *OpensearchUserStatus) {
	*out = *in
	if in.ManagedCluster != nil {
		in, out := &in.ManagedCluster, &out.ManagedCluster
		*out = new(types.UID)
		**out = **in
	}
}

// DeepCopy is an autogenerated deepcopy function, copying the receiver, creating a new OpensearchUserStatus.
func (in *OpensearchUserStatus) DeepCopy() *OpensearchUserStatus {
	if in == nil {
		return nil
	}
	out := new(OpensearchUserStatus)
	in.DeepCopyInto(out)
	return out
}

// DeepCopyInto is an autogenerated deepcopy function, copying the receiver, writing into out. in must be non-nil.
func (in *PVCSource) DeepCopyInto(out *PVCSource) {
	*out = *in
	if in.AccessModes != nil {
		in, out := &in.AccessModes, &out.AccessModes
		*out = make([]corev1.PersistentVolumeAccessMode, len(*in))
		copy(*out, *in)
	}
}

// DeepCopy is an autogenerated deepcopy function, copying the receiver, creating a new PVCSource.
func (in *PVCSource) DeepCopy() *PVCSource {
	if in == nil {
		return nil
	}
	out := new(PVCSource)
	in.DeepCopyInto(out)
	return out
}

// DeepCopyInto is an autogenerated deepcopy function, copying the receiver, writing into out. in must be non-nil.
func (in *PersistenceConfig) DeepCopyInto(out *PersistenceConfig) {
	*out = *in
	in.PersistenceSource.DeepCopyInto(&out.PersistenceSource)
}

// DeepCopy is an autogenerated deepcopy function, copying the receiver, creating a new PersistenceConfig.
func (in *PersistenceConfig) DeepCopy() *PersistenceConfig {
	if in == nil {
		return nil
	}
	out := new(PersistenceConfig)
	in.DeepCopyInto(out)
	return out
}

// DeepCopyInto is an autogenerated deepcopy function, copying the receiver, writing into out. in must be non-nil.
func (in *PersistenceSource) DeepCopyInto(out *PersistenceSource) {
	*out = *in
	if in.PVC != nil {
		in, out := &in.PVC, &out.PVC
		*out = new(PVCSource)
		(*in).DeepCopyInto(*out)
	}
	if in.EmptyDir != nil {
		in, out := &in.EmptyDir, &out.EmptyDir
		*out = new(corev1.EmptyDirVolumeSource)
		(*in).DeepCopyInto(*out)
	}
	if in.HostPath != nil {
		in, out := &in.HostPath, &out.HostPath
		*out = new(corev1.HostPathVolumeSource)
		(*in).DeepCopyInto(*out)
	}
}

// DeepCopy is an autogenerated deepcopy function, copying the receiver, creating a new PersistenceSource.
func (in *PersistenceSource) DeepCopy() *PersistenceSource {
	if in == nil {
		return nil
	}
	out := new(PersistenceSource)
	in.DeepCopyInto(out)
	return out
}

// DeepCopyInto is an autogenerated deepcopy function, copying the receiver, writing into out. in must be non-nil.
func (in *Security) DeepCopyInto(out *Security) {
	*out = *in
	if in.Tls != nil {
		in, out := &in.Tls, &out.Tls
		*out = new(TlsConfig)
		(*in).DeepCopyInto(*out)
	}
	if in.Config != nil {
		in, out := &in.Config, &out.Config
		*out = new(SecurityConfig)
		**out = **in
	}
}

// DeepCopy is an autogenerated deepcopy function, copying the receiver, creating a new Security.
func (in *Security) DeepCopy() *Security {
	if in == nil {
		return nil
	}
	out := new(Security)
	in.DeepCopyInto(out)
	return out
}

// DeepCopyInto is an autogenerated deepcopy function, copying the receiver, writing into out. in must be non-nil.
func (in *SecurityConfig) DeepCopyInto(out *SecurityConfig) {
	*out = *in
	out.SecurityconfigSecret = in.SecurityconfigSecret
	out.AdminSecret = in.AdminSecret
	out.AdminCredentialsSecret = in.AdminCredentialsSecret
}

// DeepCopy is an autogenerated deepcopy function, copying the receiver, creating a new SecurityConfig.
func (in *SecurityConfig) DeepCopy() *SecurityConfig {
	if in == nil {
		return nil
	}
	out := new(SecurityConfig)
	in.DeepCopyInto(out)
	return out
}

// DeepCopyInto is an autogenerated deepcopy function, copying the receiver, writing into out. in must be non-nil.
func (in *SnapshotRepoConfig) DeepCopyInto(out *SnapshotRepoConfig) {
	*out = *in
	if in.Settings != nil {
		in, out := &in.Settings, &out.Settings
		*out = make(map[string]string, len(*in))
		for key, val := range *in {
			(*out)[key] = val
		}
	}
}

// DeepCopy is an autogenerated deepcopy function, copying the receiver, creating a new SnapshotRepoConfig.
func (in *SnapshotRepoConfig) DeepCopy() *SnapshotRepoConfig {
	if in == nil {
		return nil
	}
	out := new(SnapshotRepoConfig)
	in.DeepCopyInto(out)
	return out
}

// DeepCopyInto is an autogenerated deepcopy function, copying the receiver, writing into out. in must be non-nil.
func (in *TenantPermissionsSpec) DeepCopyInto(out *TenantPermissionsSpec) {
	*out = *in
	if in.TenantPatterns != nil {
		in, out := &in.TenantPatterns, &out.TenantPatterns
		*out = make([]string, len(*in))
		copy(*out, *in)
	}
	if in.AllowedActions != nil {
		in, out := &in.AllowedActions, &out.AllowedActions
		*out = make([]string, len(*in))
		copy(*out, *in)
	}
}

// DeepCopy is an autogenerated deepcopy function, copying the receiver, creating a new TenantPermissionsSpec.
func (in *TenantPermissionsSpec) DeepCopy() *TenantPermissionsSpec {
	if in == nil {
		return nil
	}
	out := new(TenantPermissionsSpec)
	in.DeepCopyInto(out)
	return out
}

// DeepCopyInto is an autogenerated deepcopy function, copying the receiver, writing into out. in must be non-nil.
func (in *TlsCertificateConfig) DeepCopyInto(out *TlsCertificateConfig) {
	*out = *in
	out.Secret = in.Secret
	out.CaSecret = in.CaSecret
}

// DeepCopy is an autogenerated deepcopy function, copying the receiver, creating a new TlsCertificateConfig.
func (in *TlsCertificateConfig) DeepCopy() *TlsCertificateConfig {
	if in == nil {
		return nil
	}
	out := new(TlsCertificateConfig)
	in.DeepCopyInto(out)
	return out
}

// DeepCopyInto is an autogenerated deepcopy function, copying the receiver, writing into out. in must be non-nil.
func (in *TlsConfig) DeepCopyInto(out *TlsConfig) {
	*out = *in
	if in.Transport != nil {
		in, out := &in.Transport, &out.Transport
		*out = new(TlsConfigTransport)
		(*in).DeepCopyInto(*out)
	}
	if in.Http != nil {
		in, out := &in.Http, &out.Http
		*out = new(TlsConfigHttp)
		**out = **in
	}
}

// DeepCopy is an autogenerated deepcopy function, copying the receiver, creating a new TlsConfig.
func (in *TlsConfig) DeepCopy() *TlsConfig {
	if in == nil {
		return nil
	}
	out := new(TlsConfig)
	in.DeepCopyInto(out)
	return out
}

// DeepCopyInto is an autogenerated deepcopy function, copying the receiver, writing into out. in must be non-nil.
func (in *TlsConfigHttp) DeepCopyInto(out *TlsConfigHttp) {
	*out = *in
	out.TlsCertificateConfig = in.TlsCertificateConfig
}

// DeepCopy is an autogenerated deepcopy function, copying the receiver, creating a new TlsConfigHttp.
func (in *TlsConfigHttp) DeepCopy() *TlsConfigHttp {
	if in == nil {
		return nil
	}
	out := new(TlsConfigHttp)
	in.DeepCopyInto(out)
	return out
}

// DeepCopyInto is an autogenerated deepcopy function, copying the receiver, writing into out. in must be non-nil.
func (in *TlsConfigTransport) DeepCopyInto(out *TlsConfigTransport) {
	*out = *in
	out.TlsCertificateConfig = in.TlsCertificateConfig
	if in.NodesDn != nil {
		in, out := &in.NodesDn, &out.NodesDn
		*out = make([]string, len(*in))
		copy(*out, *in)
	}
	if in.AdminDn != nil {
		in, out := &in.AdminDn, &out.AdminDn
		*out = make([]string, len(*in))
		copy(*out, *in)
	}
}

// DeepCopy is an autogenerated deepcopy function, copying the receiver, creating a new TlsConfigTransport.
func (in *TlsConfigTransport) DeepCopy() *TlsConfigTransport {
	if in == nil {
		return nil
	}
	out := new(TlsConfigTransport)
	in.DeepCopyInto(out)
	return out
}

// DeepCopyInto is an autogenerated deepcopy function, copying the receiver, writing into out. in must be non-nil.
func (in *TlsSecret) DeepCopyInto(out *TlsSecret) {
	*out = *in
	if in.Key != nil {
		in, out := &in.Key, &out.Key
		*out = new(string)
		**out = **in
	}
}

// DeepCopy is an autogenerated deepcopy function, copying the receiver, creating a new TlsSecret.
func (in *TlsSecret) DeepCopy() *TlsSecret {
	if in == nil {
		return nil
	}
	out := new(TlsSecret)
	in.DeepCopyInto(out)
	return out
}<|MERGE_RESOLUTION|>--- conflicted
+++ resolved
@@ -348,14 +348,13 @@
 			(*in)[i].DeepCopyInto(&(*out)[i])
 		}
 	}
-<<<<<<< HEAD
 	if in.SnapshotRepositories != nil {
 		in, out := &in.SnapshotRepositories, &out.SnapshotRepositories
 		*out = make([]SnapshotRepoConfig, len(*in))
 		for i := range *in {
 			(*in)[i].DeepCopyInto(&(*out)[i])
 		}
-=======
+	}
 	if in.PodSecurityContext != nil {
 		in, out := &in.PodSecurityContext, &out.PodSecurityContext
 		*out = new(corev1.PodSecurityContext)
@@ -365,7 +364,6 @@
 		in, out := &in.SecurityContext, &out.SecurityContext
 		*out = new(corev1.SecurityContext)
 		(*in).DeepCopyInto(*out)
->>>>>>> 4fdcd2ae
 	}
 }
 
@@ -447,6 +445,7 @@
 		*out = new(ImageSpec)
 		(*in).DeepCopyInto(*out)
 	}
+	in.Resources.DeepCopyInto(&out.Resources)
 	if in.Version != nil {
 		in, out := &in.Version, &out.Version
 		*out = new(string)
